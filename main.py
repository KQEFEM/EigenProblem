--- conflicted
+++ resolved
@@ -19,12 +19,9 @@
 
 # Create an instance of the FENicSEigenProblem class
 eigen_problem = EP.FENicSEigenProblem(
-<<<<<<< HEAD
     num_nodes_1D=10, domain_type="cube", num_eigenvalues=25*2
-=======
-    num_nodes_1D=20, domain_type="cube", num_eigenvalues=2
->>>>>>> 4a6d5674
 )
+eigen_problem.domain = [0.01, 0.01, 0.01]
 eigen_problem.domain = [0.01, 0.01, 0.01]
 
 # Run the eigenvalue problem
