--- conflicted
+++ resolved
@@ -1,6 +1,2 @@
-<<<<<<< HEAD
 #meshes/
 *.pkl
-=======
-#meshes/
->>>>>>> 4ebf1751
